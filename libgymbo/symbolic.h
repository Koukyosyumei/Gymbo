--- conflicted
+++ resolved
@@ -13,14 +13,9 @@
                 std::unordered_set<int> &taregt_pcs,
                 PathConstraintsTable &constraints_cache, int maxDepth,
                 int &maxSAT, int &maxUNSAT, int max_num_trials,
-<<<<<<< HEAD
-                bool ignore_memory, bool use_dpll, int verbose_level);
-void symStep(SymState *state, Instr &instr, std::vector<SymState *> &);
-=======
                 bool ignore_memory, bool use_dpll, int verbose_level,
                 bool return_trace);
-void symStep(SymState &state, Instr instr, std::vector<SymState> &);
->>>>>>> 0feb6456
+void symStep(SymState *state, Instr &instr, std::vector<SymState *> &);
 
 /**
  * @brief Initialize Parameter Values from Memory.
@@ -217,30 +212,18 @@
         return Trace(state, {});
     } else if (maxDepth > 0 && maxSAT > 0 && maxUNSAT > 0) {
         Instr instr = prog[pc];
-<<<<<<< HEAD
         std::vector<SymState *> newStates;
         symStep(&state, instr, newStates);
-        // std::vector<Trace> children;
+        std::vector<Trace> children;
         for (SymState *newState : newStates) {
             run_gymbo(prog, optimizer, *newState, target_pcs, constraints_cache,
                       maxDepth - 1, maxSAT, maxUNSAT, max_num_trials,
                       ignore_memory, use_dpll, verbose_level);
-            // children.push_back(child);
-=======
-        std::vector<SymState> newStates;
-        symStep(state, instr, newStates);
-        std::vector<Trace> children;
-        for (SymState newState : newStates) {
-            Trace child = run_gymbo(prog, optimizer, newState, target_pcs,
-                                    constraints_cache, maxDepth - 1, maxSAT,
-                                    maxUNSAT, max_num_trials, ignore_memory,
-                                    use_dpll, verbose_level, return_trace);
             if (return_trace) {
                 children.push_back(child);
             }
->>>>>>> 0feb6456
-        }
-        return Trace(state, {});
+        }
+        return Trace(state, children);
     } else {
         return Trace(state, {});
     }
