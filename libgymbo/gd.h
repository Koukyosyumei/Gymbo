--- conflicted
+++ resolved
@@ -4,12 +4,10 @@
 #include <unordered_set>
 #include <utility>
 
-<<<<<<< HEAD
-namespace gymbo {
-=======
 #include "type.h"
 
->>>>>>> 15433c46
+namespace gymbo {
+
 struct GDOptimizer {
 
   int num_epochs, lr, seed, param_low, param_high;
