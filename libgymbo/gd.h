--- conflicted
+++ resolved
@@ -54,15 +54,10 @@
    * @return `true` if all constraints are satisfied; otherwise, `false`.
    */
   bool eval(std::vector<Sym> &path_constraints,
-            std::unordered_map<std::string, bool> &assignments,
-            std::unordered_map<int, int> &params) {
+            std::unordered_map<int, int> params) {
     bool result = true;
     for (int i = 0; i < path_constraints.size(); i++) {
-      if (assignments[path_constraints[i].toString()]) {
-        result = result && (path_constraints[i].eval(params) <= 0);
-      } else {
-        result = result && (path_constraints[i].eval(params) <= 0);
-      }
+      result = result && (path_constraints[i].eval(params) <= 0);
     }
     return result;
   }
@@ -84,7 +79,6 @@
    * otherwise, `false`.
    */
   bool solve(std::vector<Sym> &path_constraints,
-             std::unordered_map<std::string, bool> &assignments,
              std::unordered_map<int, int> &params,
              bool is_init_params_const = true) {
     if (path_constraints.size() == 0) {
@@ -111,43 +105,13 @@
     }
 
     int itr = 0;
-    bool is_sat = eval(path_constraints, assignments, params);
+    bool is_sat = eval(path_constraints, params);
 
     while ((!is_sat) && (itr < num_epochs)) {
       Grad grads = Grad({});
       for (int i = 0; i < path_constraints.size(); i++) {
-        bool ass = assignments[path_constraints[i].toString()];
-        bool stop = false;
-        if (ass) {
-          stop = path_constraints[i].eval(params) <= 0;
-        } else {
-          stop = path_constraints[i].eval(params) > 0;
-        }
-        if (!stop) {
+        if (path_constraints[i].eval(params) > 0) {
           grads = grads + path_constraints[i].grad(params);
-<<<<<<< HEAD
-          for (auto &g : grads.val) {
-            if (!is_const.at(g.first)) {
-              if (!sign_grad) {
-                if (ass) {
-                  params.at(g.first) -= lr * g.second;
-                } else {
-                  params.at(g.first) += lr * g.second;
-                }
-              } else {
-                int sign = 0;
-                if (g.second > 0) {
-                  sign = 1;
-                } else if (g.second < 0) {
-                  sign = -1;
-                }
-                if (ass) {
-                  params.at(g.first) -= lr * sign;
-                } else {
-                  params.at(g.first) += lr * sign;
-                }
-              }
-=======
         }
       }
       for (auto &g : grads.val) {
@@ -160,13 +124,12 @@
               sign = 1;
             } else if (g.second < 0) {
               sign = -1;
->>>>>>> f19f7a74
             }
             params.at(g.first) -= lr * sign;
           }
         }
       }
-      is_sat = eval(path_constraints, assignments, params);
+      is_sat = eval(path_constraints, params);
       itr++;
     }
     return is_sat;
