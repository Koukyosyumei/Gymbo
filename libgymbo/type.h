--- conflicted
+++ resolved
@@ -844,11 +844,7 @@
      */
     SymState *copy() {
         return new SymState(pc, var_cnt, mem, smem, symbolic_stack,
-<<<<<<< HEAD
-                            path_constraints, p);
-=======
                             path_constraints);
->>>>>>> 9cccb1c5
     }
 
     /**
