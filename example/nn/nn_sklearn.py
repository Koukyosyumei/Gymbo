import time
import random

from sklearn.neural_network import MLPClassifier
from sklearn.model_selection import train_test_split
from sklearn.datasets import make_classification

import pylibgymbo as plg
import pymlgymbo as pmg

max_depth = 65536
maxSAT = 2
maxUNSAT = 10
verbose_level = -1
num_itrs = 100
step_size = 0.01
eps = 0.000000001
max_num_trials = 10
seed = 42
sign_grad = False
init_param_uniform_int = False
ignore_memory = False
use_dpll = False


if __name__ == "__main__":
    random.seed(42)

    # Prepate Dataset
    X, y = make_classification(
        n_samples=100, random_state=1, n_features=10, n_informative=3, n_classes=3
    )
    X_train, X_test, y_train, y_test = train_test_split(
        X, y, stratify=y, random_state=1
    )

    # Train NN Model
    clf = MLPClassifier(
        hidden_layer_sizes=(2), activation="relu", random_state=1, max_iter=100
    )
    clf.fit(X_train, y_train)

    # Convert NN to a c-like program
    feature_names = [f"sv_{j}" for j in range(X_train.shape[1])]
    mlp_code = pmg.dump_sklearn_MLP(clf, feature_names)

    # Prepare the condition that the adversarial example should satisfy
    param_low = X.min()
    param_high = X.max()

    num_symbolic_vars = 1
    symbolic_vars_id = random.sample(list(range(X_train.shape[1])), num_symbolic_vars)

    idx = 0
    x_origin = X[idx]
    y_origin = y[idx]
    y_pred = clf.predict(x_origin.reshape(1, -1)).item()

    adv_condition = (
        "("
        + " || ".join(
            [f"(y_{c} > y_{y_pred})" for c in range(len(clf.classes_)) if y_pred != c]
        )
        + ")"
    )
    perturbation_condition = (
        "("
        + " && ".join(
            [
                f"(sv_{i} >= {param_low}) && (sv_{i} <= {param_high})"
                for i in symbolic_vars_id
            ]
        )
        + ")"
    )

    mlp_code += (
        f"\nif ({adv_condition} && {perturbation_condition})\n return 1;\nreturn 0;"
    )

    # Compile the program
    var_counter, prg = plg.gcompile(mlp_code)

    # Get the program counter of the target instrument
    target_pc = 0
    for i, instr in enumerate(prg):
        if i > 0 and prg[i - 1].toString() == "jmp":
            target_pc = i

    # Set the concrete values to consts
    init_symstate = plg.SymState()
    for j in range(x_origin.shape[0]):
        if j not in symbolic_vars_id:
            init_symstate.set_concrete_val(var_counter[f"sv_{j}"], x_origin[j])

    # Prepare the gradient-descent optimizer
    optimizer = plg.GDOptimizer(
        num_itrs,
        step_size,
        eps,
        param_low,
        param_high,
        sign_grad,
        init_param_uniform_int,
        seed,
    )

    # Execute attack
    start = time.time()
    target_pcs = {target_pc}
    constraints = plg.gexecute(
        prg,
        optimizer,
        init_symstate,
        target_pcs,
        max_depth,
        maxSAT,
        maxUNSAT,
        max_num_trials,
        ignore_memory,
        use_dpll,
        verbose_level,
    )
    end = time.time()

<<<<<<< HEAD
    print(end - start)
=======
    print(f"Execution Time [s]: {end - start}")
>>>>>>> 0feb6456

    # Check the performance of generated adversarial examples
    print("Result")
    for j in range(len(constraints)):
        x_adv = x_origin.copy()

        if not list(constraints.values())[j][0]:
            continue

        vs = list(constraints.values())[j][1]

        sv_dict = {}
        for i in symbolic_vars_id:
            if var_counter[f"sv_{i}"] not in vs:
                break
            x_adv[i] = vs[var_counter[f"sv_{i}"]]
            sv_dict[f"sv_{i}"] = vs[var_counter[f"sv_{i}"]]

        print(
            f"pred for x_original: {clf.predict(x_origin.reshape(1, -1)).item()},",
            f"pred for x_adv: {clf.predict(x_adv.reshape(1, -1)).item()}, ",
            sv_dict,
        )<|MERGE_RESOLUTION|>--- conflicted
+++ resolved
@@ -123,11 +123,7 @@
     )
     end = time.time()
 
-<<<<<<< HEAD
-    print(end - start)
-=======
     print(f"Execution Time [s]: {end - start}")
->>>>>>> 0feb6456
 
     # Check the performance of generated adversarial examples
     print("Result")
